package com.gromozeka.bot.ui

import androidx.compose.foundation.ContextMenuArea
import androidx.compose.foundation.ContextMenuItem
import androidx.compose.foundation.layout.*
import androidx.compose.foundation.rememberScrollState
import androidx.compose.foundation.text.selection.SelectionContainer
import androidx.compose.foundation.text.selection.DisableSelection
import androidx.compose.foundation.verticalScroll
import androidx.compose.material3.*
import androidx.compose.ui.input.pointer.PointerIcon
import androidx.compose.ui.input.pointer.pointerHoverIcon
import androidx.compose.material.icons.Icons
import androidx.compose.material.icons.automirrored.filled.ArrowBack
import androidx.compose.material.icons.automirrored.filled.Send
import androidx.compose.material.icons.filled.Add
import androidx.compose.runtime.*
import androidx.compose.ui.Alignment
import androidx.compose.ui.Modifier
import androidx.compose.ui.input.key.*
import androidx.compose.ui.platform.LocalClipboardManager
import androidx.compose.ui.text.AnnotatedString
import androidx.compose.ui.unit.dp
import androidx.compose.ui.window.Dialog
import androidx.compose.ui.window.DialogProperties
import com.gromozeka.bot.model.ChatSession
import com.gromozeka.bot.services.TtsService
import com.gromozeka.shared.domain.message.ChatMessage
import com.mikepenz.markdown.m3.Markdown
import kotlinx.coroutines.CoroutineScope
import kotlinx.coroutines.launch
import kotlinx.serialization.json.Json.Default.parseToJsonElement
import kotlinx.serialization.json.JsonElement

@Composable
fun ChatScreen(
    selectedSession: ChatSession?,
    chatHistory: List<ChatMessage>,
    userInput: String,
    onUserInputChange: (String) -> Unit,
    assistantIsThinking: Boolean,
    isWaitingForResponse: Boolean,
    autoSend: Boolean,
    onAutoSendChange: (Boolean) -> Unit,
    onBackToSessionList: () -> Unit,
    onNewSession: () -> Unit,
    onSendMessage: suspend (String) -> Unit,
    ttsService: TtsService,
    coroutineScope: CoroutineScope,
    modifierWithPushToTalk: Modifier,
    isDev: Boolean = false,
    ttsSpeed: Float = 1.0f,
    onTtsSpeedChange: (Float) -> Unit = {},
) {
    val scrollState = rememberScrollState()
    var stickyToBottom by remember { mutableStateOf(true) }
    var jsonToShow by remember { mutableStateOf<String?>(null) }
    var showSystemMessages by remember { mutableStateOf(true) }

    val isAtBottom by remember {
        derivedStateOf {
            scrollState.value >= scrollState.maxValue - 50
        }
    }

    LaunchedEffect(scrollState.value, isAtBottom) {
        if (isAtBottom) {
            stickyToBottom = true
        } else if (scrollState.isScrollInProgress) {
            stickyToBottom = false
        }
    }

    LaunchedEffect(chatHistory.size) {
        if (stickyToBottom) {
            scrollState.animateScrollTo(scrollState.maxValue)
        }
    }


    SelectionContainer {
        Column(modifier = Modifier.fillMaxSize()) {
            DisableSelection {
                Row(modifier = Modifier.fillMaxWidth(), verticalAlignment = Alignment.CenterVertically) {
                    CompactButton(onClick = onBackToSessionList) {
                        Text("← Назад")
                    }
                    Spacer(modifier = Modifier.width(8.dp))
                    CompactButton(onClick = onNewSession) {
                        Text("Новая")
                    }
                    
                    Spacer(modifier = Modifier.weight(1f))
                    
                    // Message count
                    CompactButton(
                        onClick = { },
                        tooltip = "Всего сообщений: ${chatHistory.size}\n(включая системные)"
                    ) {
                        Text("💬 ${chatHistory.size}")
                    }
                    
                    Spacer(modifier = Modifier.width(8.dp))
                    
                    // Toggle system messages
                    CompactButton(
                        onClick = { showSystemMessages = !showSystemMessages },
                        tooltip = if (showSystemMessages) "Скрыть системные сообщения" else "Показать системные сообщения"
                    ) {
                        Text("⚙️")
                    }
                }
            }

            Spacer(modifier = Modifier.height(8.dp))

            Column(modifier = Modifier.weight(1f).verticalScroll(scrollState)) {
                Column(verticalArrangement = Arrangement.spacedBy(4.dp)) {
                    val filteredHistory = if (showSystemMessages) chatHistory else chatHistory.filter { it.role != ChatMessage.Role.SYSTEM }
                    filteredHistory.forEach { message ->
                        MessageItem(
                            message = message,
                            onShowJson = { json -> jsonToShow = json }
                        )
                    }
                }
            }


            // Waiting for response indicator
            if (isWaitingForResponse) {
                Row {
                    CircularProgressIndicator()
                    Text("Ожидание ответа от Claude...")
                }
            }

            DisableSelection {
                MessageInput(
                    userInput = userInput,
                    onUserInputChange = onUserInputChange,
                    assistantIsThinking = assistantIsThinking,
                    onSendMessage = onSendMessage,
                    coroutineScope = coroutineScope
                )

                VoiceControls(
                    autoSend = autoSend,
                    onSendMessage = onSendMessage,
                    onUserInputChange = onUserInputChange,
                    coroutineScope = coroutineScope,
                    modifierWithPushToTalk = modifierWithPushToTalk,
                    isDev = isDev,
                    ttsSpeed = ttsSpeed,
                    onTtsSpeedChange = onTtsSpeedChange
                )
            }
        }
    }

    // JSON Dialog at top level to avoid hierarchy issues
    jsonToShow?.let { json ->
        JsonDialog(
            json = json,
            onDismiss = { jsonToShow = null }
        )
    }
}

@OptIn(ExperimentalMaterial3Api::class)
@Composable
private fun MessageItem(
    message: ChatMessage,
    onShowJson: (String) -> Unit = {},
) {
    // Combined metadata button data
    val roleIcon = when (message.role) {
        ChatMessage.Role.USER -> "👤"
        ChatMessage.Role.ASSISTANT -> "🤖"
        ChatMessage.Role.SYSTEM -> "⚙️"
    }
    
    val contentIcons = message.content.mapNotNull { content ->
        when (content) {
            is ChatMessage.ContentItem.UserMessage -> null
            is ChatMessage.ContentItem.ToolCall -> "🔧"
            is ChatMessage.ContentItem.ToolResult -> "📦"
            is ChatMessage.ContentItem.Thinking -> "🤔"
            is ChatMessage.ContentItem.System -> "⚙️"
            is ChatMessage.ContentItem.AssistantMessage -> null
            is ChatMessage.ContentItem.UnknownJson -> "⚠️"
        }
    }.distinct()
    
    val buttonLabel = buildString {
        append(roleIcon)
        if (contentIcons.isNotEmpty()) {
            contentIcons.forEach { append(" $it") }
        } else {
            append(" 💬") // Default chat bubble if no content icons
        }
    }
    
    val tooltipText = buildString {
        // Role / Type format
        append(message.role.name)
        if (contentIcons.isNotEmpty()) {
            append(" / ")
            val contentTypes = message.content.mapNotNull { content ->
                when (content) {
                    is ChatMessage.ContentItem.UserMessage -> "Message"
                    is ChatMessage.ContentItem.ToolCall -> "ToolCall"
                    is ChatMessage.ContentItem.ToolResult -> "ToolResult"
                    is ChatMessage.ContentItem.Thinking -> "Thinking"
                    is ChatMessage.ContentItem.System -> "System"
                    is ChatMessage.ContentItem.AssistantMessage -> "Assistant"
                    is ChatMessage.ContentItem.UnknownJson -> "Unknown"
                }
            }.distinct()
            append(contentTypes.joinToString(", "))
        }
        
        // Add TTS info if available
        val assistantContent = message.content.filterIsInstance<ChatMessage.ContentItem.AssistantMessage>().firstOrNull()
        assistantContent?.structured?.let { structured ->
            if (structured.ttsText != null || structured.voiceTone != null) {
                append("\n\n")
                structured.ttsText?.let { append("🗣️ TTS: $it") }
                if (structured.ttsText != null && structured.voiceTone != null) append("\n")
                structured.voiceTone?.let { append("🎭 Tone: $it") }
            }
        }
        
        append("\nПКМ - контекстное меню")
    }

    // Compact horizontal layout
    Row(
        modifier = Modifier.fillMaxWidth(),
        verticalAlignment = Alignment.Top,
        horizontalArrangement = Arrangement.spacedBy(8.dp)
    ) {
        // Metadata button (left, fixed width) with context menu
        DisableSelection {
            val clipboardManager = LocalClipboardManager.current
            
            ContextMenuArea(
                items = {
                    listOf(
                        ContextMenuItem("Показать JSON") {
                            onShowJson(message.originalJson ?: "No JSON available")
                        },
                        ContextMenuItem("Копировать в Markdown") {
                            val markdownContent = message.content
                                .filterIsInstance<ChatMessage.ContentItem.AssistantMessage>()
                                .firstOrNull()?.structured?.fullText
                                ?: message.content
                                    .filterIsInstance<ChatMessage.ContentItem.UserMessage>()
                                    .firstOrNull()?.text
                                ?: "Содержимое недоступно"
                            clipboardManager.setText(AnnotatedString(markdownContent))
                        }
                    )
                }
            ) {
                CompactButton(
                    onClick = { }, // Убираем ЛКМ функциональность
                    tooltip = tooltipText,
                    modifier = Modifier.pointerHoverIcon(PointerIcon.Hand)
                ) {
                    Text(buttonLabel)
                }
            }
        }

        // Message content (right, expandable)
        Column(
            modifier = Modifier
                .weight(1f)
                .defaultMinSize(minHeight = CompactButtonDefaults.ButtonHeight),
            verticalArrangement = Arrangement.Center
        ) {
            message.content.forEach { content ->
                when (content) {
                    is ChatMessage.ContentItem.UserMessage -> {
                        Markdown(content = content.text)
                    }

                    is ChatMessage.ContentItem.ToolCall -> {
                        Text(text = "🔧 Tool: ${content.call::class.simpleName}")
                    }

                    is ChatMessage.ContentItem.ToolResult -> {
                        Text(text = "📊 Tool Result")
                    }

                    is ChatMessage.ContentItem.Thinking -> {
                        Text(text = "🤔 ${content.thinking}")
                    }

                    is ChatMessage.ContentItem.System -> {
                        Text(text = "⚙️ ${content.content}")
                    }

                    is ChatMessage.ContentItem.AssistantMessage -> {
                        StructuredMessageTemplate(content, isIntermediate = true)
                    }

                    is ChatMessage.ContentItem.UnknownJson -> {
                        Column {
                            Text(text = jsonPrettyPrint(content.json))
                            Text(text = "⚠️ Не удалось распарсить структуру")
                        }
                    }
                }
            }
        }
    }
}

@Composable
private fun StructuredMessageTemplate(
    data: ChatMessage.ContentItem,
    isIntermediate: Boolean,
) {
    // Extract structured data from different message types
    val (text, structured) = when (data) {
        is ChatMessage.ContentItem.AssistantMessage -> data.structured.fullText to data.structured
        else -> return // Shouldn't happen, but safe fallback
    }

    Card {
        Column {
            Markdown(content = text)
        }
    }
}


private val prettyJson = kotlinx.serialization.json.Json {
    prettyPrint = true
}

private fun jsonPrettyPrint(json: JsonElement) = prettyJson.encodeToString(JsonElement.serializer(), json)

private fun jsonPrettyPrint(jsonString: String): String = try {
    val json = parseToJsonElement(jsonString)
    jsonPrettyPrint(json)
} catch (e: Exception) {
    jsonString // Return as-is if can't parse
}

@Composable
private fun MessageInput(
    userInput: String,
    onUserInputChange: (String) -> Unit,
    assistantIsThinking: Boolean,
    onSendMessage: suspend (String) -> Unit,
    coroutineScope: CoroutineScope,
) {
    Row(verticalAlignment = Alignment.CenterVertically, modifier = Modifier.fillMaxWidth()) {
        OutlinedTextField(
            value = userInput,
            onValueChange = onUserInputChange,
            modifier = Modifier
                .onPreviewKeyEvent { event ->
                    if (!assistantIsThinking && event.key == Key.Enter && event.isShiftPressed && event.type == KeyEventType.KeyDown && userInput.isNotBlank()) {
                        println("🚀 Shift+Enter KeyDown detected, sending message: '$userInput'")
                        coroutineScope.launch {
                            onSendMessage(userInput)
                            onUserInputChange("")
                        }
                        true
                    } else {
                        false
                    }
                }
                .weight(1f),
            enabled = !assistantIsThinking,
            placeholder = { Text("") },
            trailingIcon = {
                if (assistantIsThinking) {
                    CircularProgressIndicator()
                } else {
                    IconButton(onClick = {
                        println("📤 Send button clicked, sending message: '$userInput'")
                        coroutineScope.launch {
                            onSendMessage(userInput)
                            onUserInputChange("")
                        }
                    }) {
                        Icon(Icons.AutoMirrored.Filled.Send, contentDescription = "Send")
                    }
                }
            }
        )
        Spacer(modifier = Modifier.width(4.dp))
    }
}

@Composable
private fun VoiceControls(
    autoSend: Boolean,
    onSendMessage: suspend (String) -> Unit,
    onUserInputChange: (String) -> Unit,
    coroutineScope: CoroutineScope,
    modifierWithPushToTalk: Modifier,
    isDev: Boolean = false,
    ttsSpeed: Float = 1.0f,
    onTtsSpeedChange: (Float) -> Unit = {},
) {
<<<<<<< HEAD
    Row(verticalAlignment = Alignment.CenterVertically, modifier = Modifier.fillMaxWidth()) {
        // Development mode buttons - first in row
        if (isDev) {
            Row(horizontalArrangement = Arrangement.spacedBy(4.dp)) {
=======
    Column {
        // TTS Speed Control
        Row(verticalAlignment = Alignment.CenterVertically, modifier = Modifier.fillMaxWidth()) {
            Text("TTS Speed:", style = MaterialTheme.typography.bodySmall)
            Spacer(modifier = Modifier.width(8.dp))
            Slider(
                value = ttsSpeed,
                onValueChange = onTtsSpeedChange,
                valueRange = 0.25f..4.0f,
                steps = 14, // 0.25, 0.5, 0.75, 1.0, 1.25, ..., 4.0
                modifier = Modifier.weight(1f)
            )
            Spacer(modifier = Modifier.width(8.dp))
            Text("${String.format("%.2f", ttsSpeed)}x", style = MaterialTheme.typography.bodySmall)
        }
        
        // Voice controls row
        Row(verticalAlignment = Alignment.CenterVertically, modifier = Modifier.fillMaxWidth()) {
            // Development mode button - first in row
            if (isDev) {
>>>>>>> 0cfdc9a4
                CompactButton(onClick = {
                    coroutineScope.launch {
                        onSendMessage("Расскажи скороговорку")
                    }
                }) {
                    Text("🗣 Скороговорка")
<<<<<<< HEAD
                }
                
                CompactButton(onClick = {
                    coroutineScope.launch {
                        onSendMessage("Создай таблицу с примерами разных типов данных в программировании")
                    }
                }) {
                    Text("📊 Таблица")
                }
                
                CompactButton(onClick = {
                    coroutineScope.launch {
                        onSendMessage("Загугли последние новости про Google")
                    }
                }) {
                    Text("🔍 Загугли про гугл")
                }
                
                CompactButton(onClick = {
                    coroutineScope.launch {
                        onSendMessage("Выполни ls")
                    }
                }) {
                    Text("📁 выполни ls")
=======
>>>>>>> 0cfdc9a4
                }
            }

            Spacer(modifier = Modifier.weight(1f))

            CompactButton(onClick = {}, modifier = modifierWithPushToTalk) {
                Text("🎤 PTT")
            }
        }
    }
}

@Composable
private fun JsonDialog(
    json: String,
    onDismiss: () -> Unit,
) {
    Dialog(
        onDismissRequest = onDismiss,
        properties = DialogProperties(
            usePlatformDefaultWidth = false
        ),
    ) {
        Card {
            Column {
                // Header with title and close button
                Row {
                    Text("Original JSON")
                    CompactButton(onClick = onDismiss) {
                        Text("✕")
                    }
                }

                Divider()

                // Scrollable content - Dialog is outside main SelectionContainer
                SelectionContainer {
                    Text(
                        text = jsonPrettyPrint(json),
                        modifier = Modifier.fillMaxWidth()
                    )
                }
            }
        }
    }
}<|MERGE_RESOLUTION|>--- conflicted
+++ resolved
@@ -409,12 +409,6 @@
     ttsSpeed: Float = 1.0f,
     onTtsSpeedChange: (Float) -> Unit = {},
 ) {
-<<<<<<< HEAD
-    Row(verticalAlignment = Alignment.CenterVertically, modifier = Modifier.fillMaxWidth()) {
-        // Development mode buttons - first in row
-        if (isDev) {
-            Row(horizontalArrangement = Arrangement.spacedBy(4.dp)) {
-=======
     Column {
         // TTS Speed Control
         Row(verticalAlignment = Alignment.CenterVertically, modifier = Modifier.fillMaxWidth()) {
@@ -433,42 +427,40 @@
         
         // Voice controls row
         Row(verticalAlignment = Alignment.CenterVertically, modifier = Modifier.fillMaxWidth()) {
-            // Development mode button - first in row
+            // Development mode buttons - first in row
             if (isDev) {
->>>>>>> 0cfdc9a4
-                CompactButton(onClick = {
-                    coroutineScope.launch {
-                        onSendMessage("Расскажи скороговорку")
-                    }
-                }) {
-                    Text("🗣 Скороговорка")
-<<<<<<< HEAD
-                }
-                
-                CompactButton(onClick = {
-                    coroutineScope.launch {
-                        onSendMessage("Создай таблицу с примерами разных типов данных в программировании")
-                    }
-                }) {
-                    Text("📊 Таблица")
-                }
-                
-                CompactButton(onClick = {
-                    coroutineScope.launch {
-                        onSendMessage("Загугли последние новости про Google")
-                    }
-                }) {
-                    Text("🔍 Загугли про гугл")
-                }
-                
-                CompactButton(onClick = {
-                    coroutineScope.launch {
-                        onSendMessage("Выполни ls")
-                    }
-                }) {
-                    Text("📁 выполни ls")
-=======
->>>>>>> 0cfdc9a4
+                Row(horizontalArrangement = Arrangement.spacedBy(4.dp)) {
+                    CompactButton(onClick = {
+                        coroutineScope.launch {
+                            onSendMessage("Расскажи скороговорку")
+                        }
+                    }) {
+                        Text("🗣 Скороговорка")
+                    }
+                    
+                    CompactButton(onClick = {
+                        coroutineScope.launch {
+                            onSendMessage("Создай таблицу с примерами разных типов данных в программировании")
+                        }
+                    }) {
+                        Text("📊 Таблица")
+                    }
+                    
+                    CompactButton(onClick = {
+                        coroutineScope.launch {
+                            onSendMessage("Загугли последние новости про Google")
+                        }
+                    }) {
+                        Text("🔍 Загугли про гугл")
+                    }
+                    
+                    CompactButton(onClick = {
+                        coroutineScope.launch {
+                            onSendMessage("Выполни ls")
+                        }
+                    }) {
+                        Text("📁 выполни ls")
+                    }
                 }
             }
 
