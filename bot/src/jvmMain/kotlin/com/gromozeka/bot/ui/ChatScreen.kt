package com.gromozeka.bot.ui

import androidx.compose.foundation.layout.*
import androidx.compose.foundation.rememberScrollState
import androidx.compose.foundation.text.selection.SelectionContainer
import androidx.compose.foundation.text.selection.DisableSelection
import androidx.compose.foundation.verticalScroll
import androidx.compose.material3.*
import androidx.compose.ui.input.pointer.PointerIcon
import androidx.compose.ui.input.pointer.pointerHoverIcon
import androidx.compose.material.icons.Icons
import androidx.compose.material.icons.automirrored.filled.ArrowBack
import androidx.compose.material.icons.automirrored.filled.Send
import androidx.compose.material.icons.filled.Add
import androidx.compose.runtime.*
import androidx.compose.ui.Alignment
import androidx.compose.ui.Modifier
import androidx.compose.ui.input.key.*
import androidx.compose.ui.unit.dp
import androidx.compose.ui.window.Dialog
import androidx.compose.ui.window.DialogProperties
import com.gromozeka.bot.model.ChatSession
import com.gromozeka.bot.services.TtsService
import com.gromozeka.shared.domain.message.ChatMessage
import com.mikepenz.markdown.m3.Markdown
import kotlinx.coroutines.CoroutineScope
import kotlinx.coroutines.launch
import kotlinx.serialization.json.Json.Default.parseToJsonElement
import kotlinx.serialization.json.JsonElement

@Composable
fun ChatScreen(
    selectedSession: ChatSession?,
    chatHistory: List<ChatMessage>,
    userInput: String,
    onUserInputChange: (String) -> Unit,
    assistantIsThinking: Boolean,
    isWaitingForResponse: Boolean,
    autoSend: Boolean,
    onAutoSendChange: (Boolean) -> Unit,
    onBackToSessionList: () -> Unit,
    onNewSession: () -> Unit,
    onSendMessage: suspend (String) -> Unit,
    ttsService: TtsService,
    coroutineScope: CoroutineScope,
    modifierWithPushToTalk: Modifier,
    isDev: Boolean = false,
    ttsSpeed: Float = 1.0f,
    onTtsSpeedChange: (Float) -> Unit = {},
) {
    val scrollState = rememberScrollState()
    var stickyToBottom by remember { mutableStateOf(true) }
    var jsonToShow by remember { mutableStateOf<String?>(null) }

    val isAtBottom by remember {
        derivedStateOf {
            scrollState.value >= scrollState.maxValue - 50
        }
    }

    LaunchedEffect(scrollState.value, isAtBottom) {
        if (isAtBottom) {
            stickyToBottom = true
        } else if (scrollState.isScrollInProgress) {
            stickyToBottom = false
        }
    }

    LaunchedEffect(chatHistory.size) {
        if (stickyToBottom) {
            scrollState.animateScrollTo(scrollState.maxValue)
        }
    }


    SelectionContainer {
        Column(modifier = Modifier.fillMaxSize()) {
            DisableSelection {
                Row(modifier = Modifier.fillMaxWidth(), verticalAlignment = Alignment.CenterVertically) {
                    IconButton(onClick = onBackToSessionList) {
                        Icon(Icons.AutoMirrored.Filled.ArrowBack, contentDescription = "Назад")
                    }
                    IconButton(onClick = onNewSession) {
                        Icon(Icons.Filled.Add, contentDescription = "Новая беседа")
                    }
                }
            }

            Column(modifier = Modifier.weight(1f).verticalScroll(scrollState)) {
                Column {
                    chatHistory
                        .forEachIndexed { index, message ->
                            MessageItem(
                                message = message,
                                onShowJson = { json -> jsonToShow = json }
                            )
                            if (index < chatHistory.size - 1) {
                                Divider()
                            }
                        }
                }
            }


            // Waiting for response indicator
            if (isWaitingForResponse) {
                Row {
                    CircularProgressIndicator()
                    Text("Ожидание ответа от Claude...")
                }
            }

            DisableSelection {
                MessageInput(
                    userInput = userInput,
                    onUserInputChange = onUserInputChange,
                    assistantIsThinking = assistantIsThinking,
                    onSendMessage = onSendMessage,
                    coroutineScope = coroutineScope
                )

<<<<<<< HEAD
        VoiceControls(
            autoSend = autoSend,
            onSendMessage = onSendMessage,
            onUserInputChange = onUserInputChange,
            coroutineScope = coroutineScope,
            modifierWithPushToTalk = modifierWithPushToTalk,
            isDev = isDev,
            ttsSpeed = ttsSpeed,
            onTtsSpeedChange = onTtsSpeedChange
        )
=======
                VoiceControls(
                    autoSend = autoSend,
                    onSendMessage = onSendMessage,
                    onUserInputChange = onUserInputChange,
                    coroutineScope = coroutineScope,
                    modifierWithPushToTalk = modifierWithPushToTalk,
                    isDev = isDev
                )
            }
        }
>>>>>>> 8ed9517e
    }

    // JSON Dialog at top level to avoid hierarchy issues
    jsonToShow?.let { json ->
        JsonDialog(
            json = json,
            onDismiss = { jsonToShow = null }
        )
    }
}

@OptIn(ExperimentalMaterial3Api::class)
@Composable
private fun MessageItem(
    message: ChatMessage,
    onShowJson: (String) -> Unit = {},
) {
    Row(
        modifier = Modifier.fillMaxWidth(),
//        horizontalArrangement = if (message.messageType == ChatMessage.MessageType.USER) Arrangement.End else Arrangement.Start
    ) {
        Column(
            modifier = Modifier
                .fillMaxWidth(0.85f)
        ) {
            // Combined metadata button
            val roleIcon = when (message.role) {
                ChatMessage.Role.USER -> "👤"
                ChatMessage.Role.ASSISTANT -> "🤖"
                ChatMessage.Role.SYSTEM -> "⚙️"
            }
            
            val contentIcons = message.content.mapNotNull { content ->
                when (content) {
                    is ChatMessage.ContentItem.UserMessage -> null
                    is ChatMessage.ContentItem.ToolCall -> "🔧"
                    is ChatMessage.ContentItem.ToolResult -> "📦"
                    is ChatMessage.ContentItem.Thinking -> "🤔"
                    is ChatMessage.ContentItem.System -> "⚙️"
                    is ChatMessage.ContentItem.AssistantMessage -> null
                    is ChatMessage.ContentItem.UnknownJson -> "⚠️"
                }
            }.distinct()
            
            val buttonLabel = buildString {
                append(roleIcon)
                contentIcons.forEach { append(" $it") }
            }
            
            val tooltipText = buildString {
                // Role / Type format
                append(message.role.name)
                if (contentIcons.isNotEmpty()) {
                    append(" / ")
                    val contentTypes = message.content.mapNotNull { content ->
                        when (content) {
                            is ChatMessage.ContentItem.UserMessage -> "Message"
                            is ChatMessage.ContentItem.ToolCall -> "ToolCall"
                            is ChatMessage.ContentItem.ToolResult -> "ToolResult"
                            is ChatMessage.ContentItem.Thinking -> "Thinking"
                            is ChatMessage.ContentItem.System -> "System"
                            is ChatMessage.ContentItem.AssistantMessage -> "Assistant"
                            is ChatMessage.ContentItem.UnknownJson -> "Unknown"
                        }
                    }.distinct()
                    append(contentTypes.joinToString(", "))
                }
                append("\nClick to view JSON")
            }
            
            DisableSelection {
                Row(
                    verticalAlignment = Alignment.CenterVertically,
                    horizontalArrangement = Arrangement.spacedBy(4.dp)
                ) {
                    CompactButton(
                        onClick = { onShowJson(message.originalJson ?: "No JSON available") },
                        tooltip = tooltipText,
                        modifier = Modifier.pointerHoverIcon(PointerIcon.Hand)
                    ) {
                        Text(buttonLabel)
                    }
                }
            }

            message.content.forEach { content ->
                when (content) {
                    is ChatMessage.ContentItem.UserMessage -> {
                        Markdown(content = content.text)
                    }

                    is ChatMessage.ContentItem.ToolCall -> {
                        Text(text = "🔧 Tool: ${content.call::class.simpleName}")
                    }

                    is ChatMessage.ContentItem.ToolResult -> {
                        Text(text = "📊 Tool Result")
                    }

                    is ChatMessage.ContentItem.Thinking -> {
                        Text(text = "🤔 ${content.thinking}")
                    }

                    is ChatMessage.ContentItem.System -> {
                        Text(text = "⚙️ ${content.content}")
                    }

                    is ChatMessage.ContentItem.AssistantMessage -> {
                        StructuredMessageTemplate(content, isIntermediate = true)
                    }


                    is ChatMessage.ContentItem.UnknownJson -> {
                        Column {
                            Text(text = jsonPrettyPrint(content.json))
                            Text(text = "⚠️ Не удалось распарсить структуру")
                        }
                    }
                }
            }
        }
    }
}

@Composable
private fun StructuredMessageTemplate(
    data: ChatMessage.ContentItem,
    isIntermediate: Boolean,
) {
    // Extract structured data from different message types
    val (text, structured) = when (data) {
        is ChatMessage.ContentItem.AssistantMessage -> data.structured.fullText to data.structured
        else -> return // Shouldn't happen, but safe fallback
    }

    val titleText = when (data) {
        is ChatMessage.ContentItem.AssistantMessage -> "🤖 Громозека"
        else -> "🤖 Громозека"
    }

    Card {
        Column {
            Row {
                Text(text = titleText)
            }
            Markdown(content = text)
            if (structured != null && (structured.ttsText != null || structured.voiceTone != null)) {
                Text(
                    text = buildString {
                        structured.ttsText?.let { append("🗣️ TTS: $it ") }
                        structured.voiceTone?.let { append("🎭 Tone: $it") }
                    }
                )
            }
        }
    }
}


private val prettyJson = kotlinx.serialization.json.Json {
    prettyPrint = true
}

private fun jsonPrettyPrint(json: JsonElement) = prettyJson.encodeToString(JsonElement.serializer(), json)

private fun jsonPrettyPrint(jsonString: String): String = try {
    val json = parseToJsonElement(jsonString)
    jsonPrettyPrint(json)
} catch (e: Exception) {
    jsonString // Return as-is if can't parse
}

@Composable
private fun MessageInput(
    userInput: String,
    onUserInputChange: (String) -> Unit,
    assistantIsThinking: Boolean,
    onSendMessage: suspend (String) -> Unit,
    coroutineScope: CoroutineScope,
) {
    Row(verticalAlignment = Alignment.CenterVertically, modifier = Modifier.fillMaxWidth()) {
        OutlinedTextField(
            value = userInput,
            onValueChange = onUserInputChange,
            modifier = Modifier
                .onPreviewKeyEvent { event ->
                    if (!assistantIsThinking && event.key == Key.Enter && event.isShiftPressed && event.type == KeyEventType.KeyDown && userInput.isNotBlank()) {
                        println("🚀 Shift+Enter KeyDown detected, sending message: '$userInput'")
                        coroutineScope.launch {
                            onSendMessage(userInput)
                            onUserInputChange("")
                        }
                        true
                    } else {
                        false
                    }
                }
                .weight(1f),
            enabled = !assistantIsThinking,
            placeholder = { Text("") },
            trailingIcon = {
                if (assistantIsThinking) {
                    CircularProgressIndicator()
                } else {
                    IconButton(onClick = {
                        println("📤 Send button clicked, sending message: '$userInput'")
                        coroutineScope.launch {
                            onSendMessage(userInput)
                            onUserInputChange("")
                        }
                    }) {
                        Icon(Icons.AutoMirrored.Filled.Send, contentDescription = "Send")
                    }
                }
            }
        )
        Spacer(modifier = Modifier.width(4.dp))
    }
}

@Composable
private fun VoiceControls(
    autoSend: Boolean,
    onSendMessage: suspend (String) -> Unit,
    onUserInputChange: (String) -> Unit,
    coroutineScope: CoroutineScope,
    modifierWithPushToTalk: Modifier,
    isDev: Boolean = false,
    ttsSpeed: Float = 1.0f,
    onTtsSpeedChange: (Float) -> Unit = {},
) {
    Column {
        // TTS Speed Control
        Row(verticalAlignment = Alignment.CenterVertically, modifier = Modifier.fillMaxWidth()) {
            Text("TTS Speed:", style = MaterialTheme.typography.bodySmall)
            Spacer(modifier = Modifier.width(8.dp))
            Slider(
                value = ttsSpeed,
                onValueChange = onTtsSpeedChange,
                valueRange = 0.25f..4.0f,
                steps = 14, // 0.25, 0.5, 0.75, 1.0, 1.25, ..., 4.0
                modifier = Modifier.weight(1f)
            )
            Spacer(modifier = Modifier.width(8.dp))
            Text("${String.format("%.2f", ttsSpeed)}x", style = MaterialTheme.typography.bodySmall)
        }
        
        // Voice controls row
        Row(verticalAlignment = Alignment.CenterVertically, modifier = Modifier.fillMaxWidth()) {
            // Development mode button - first in row
            if (isDev) {
                CompactButton(onClick = {
                    coroutineScope.launch {
                        onSendMessage("Расскажи скороговорку")
                    }
                }) {
                    Text("🗣 Скороговорка")
                }
            }

            Spacer(modifier = Modifier.weight(1f))

            CompactButton(onClick = {}, modifier = modifierWithPushToTalk) {
                Text("🎤 PTT")
            }
        }
    }
}

@Composable
private fun JsonDialog(
    json: String,
    onDismiss: () -> Unit,
) {
    Dialog(
        onDismissRequest = onDismiss,
        properties = DialogProperties(
            usePlatformDefaultWidth = false
        ),
    ) {
        Card {
            Column {
                // Header with title and close button
                Row {
                    Text("Original JSON")
                    CompactButton(onClick = onDismiss) {
                        Text("✕")
                    }
                }

                Divider()

                // Scrollable content - Dialog is outside main SelectionContainer
                SelectionContainer {
                    Text(
                        text = jsonPrettyPrint(json),
                        modifier = Modifier.fillMaxWidth()
                    )
                }
            }
        }
    }
}<|MERGE_RESOLUTION|>--- conflicted
+++ resolved
@@ -119,29 +119,18 @@
                     coroutineScope = coroutineScope
                 )
 
-<<<<<<< HEAD
-        VoiceControls(
-            autoSend = autoSend,
-            onSendMessage = onSendMessage,
-            onUserInputChange = onUserInputChange,
-            coroutineScope = coroutineScope,
-            modifierWithPushToTalk = modifierWithPushToTalk,
-            isDev = isDev,
-            ttsSpeed = ttsSpeed,
-            onTtsSpeedChange = onTtsSpeedChange
-        )
-=======
                 VoiceControls(
                     autoSend = autoSend,
                     onSendMessage = onSendMessage,
                     onUserInputChange = onUserInputChange,
                     coroutineScope = coroutineScope,
                     modifierWithPushToTalk = modifierWithPushToTalk,
-                    isDev = isDev
+                    isDev = isDev,
+                    ttsSpeed = ttsSpeed,
+                    onTtsSpeedChange = onTtsSpeedChange
                 )
             }
         }
->>>>>>> 8ed9517e
     }
 
     // JSON Dialog at top level to avoid hierarchy issues
